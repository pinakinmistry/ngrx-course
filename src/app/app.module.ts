import {BrowserModule} from '@angular/platform-browser';
import {NgModule} from '@angular/core';

import {AppComponent} from './app.component';
import {BrowserAnimationsModule} from '@angular/platform-browser/animations';
import {MatMenuModule} from '@angular/material/menu';
import {MatIconModule} from '@angular/material/icon';

import {MatListModule} from '@angular/material/list';
import {MatSidenavModule} from '@angular/material/sidenav';
import {MatToolbarModule} from '@angular/material/toolbar';
import {HttpClientModule} from '@angular/common/http';

import {RouterModule, Routes} from '@angular/router';
import {AuthModule} from './auth/auth.module';
import {StoreModule} from '@ngrx/store';
import {StoreDevtoolsModule} from '@ngrx/store-devtools';
import {environment} from '../environments/environment';
import {RouterState, StoreRouterConnectingModule} from '@ngrx/router-store';

import {EffectsModule} from '@ngrx/effects';
import {MatProgressSpinnerModule} from '@angular/material';
import {metaReducers, reducers} from './reducers';
import {AuthGuard} from './auth/auth.guard';
import {EntityDataModule} from '@ngrx/data';
<<<<<<< HEAD
import {reducers} from './reducers/reducers';
import {MatProgressSpinnerModule} from '@angular/material';
=======
>>>>>>> 0579beb8


const routes: Routes = [
    {
        path: 'courses',
        loadChildren: () => import('./courses/courses.module').then(m => m.CoursesModule),
        canActivate: [AuthGuard]
    },
    {
        path: '**',
        redirectTo: '/'
    }
];


@NgModule({
<<<<<<< HEAD
  declarations: [
    AppComponent
  ],
  imports: [
    BrowserModule,
    BrowserAnimationsModule,
    RouterModule.forRoot(routes),
    HttpClientModule,
    MatMenuModule,
    MatIconModule,
    MatSidenavModule,
    MatProgressSpinnerModule,
    MatListModule,
    MatToolbarModule,
    AuthModule.forRoot(),
    StoreModule.forRoot(reducers, {
      runtimeChecks: {
        strictStateImmutability: true,
        strictActionImmutability: true,
        strictActionSerializability: true,
        strictStateSerializability: true
      }
    }),
    StoreDevtoolsModule.instrument({
      maxAge: 25,
      logOnly: environment.production,
    }),
    EffectsModule.forRoot([]),
    StoreRouterConnectingModule.forRoot({
      stateKey: 'router',
      routerState: RouterState.Minimal,
    }),
    EntityDataModule.forRoot({})
  ],
  bootstrap: [AppComponent]
=======
    declarations: [
        AppComponent
    ],
    imports: [
        BrowserModule,
        BrowserAnimationsModule,
        RouterModule.forRoot(routes),
        HttpClientModule,
        MatMenuModule,
        MatIconModule,
        MatSidenavModule,
        MatProgressSpinnerModule,
        MatListModule,
        MatToolbarModule,
        AuthModule.forRoot(),
        StoreModule.forRoot(reducers, {
            metaReducers,
            runtimeChecks : {
                strictStateImmutability: true,
                strictActionImmutability: true,
                strictActionSerializability: true,
                strictStateSerializability:true
            }
        }),
        StoreDevtoolsModule.instrument({maxAge: 25, logOnly: environment.production}),
        EffectsModule.forRoot([]),
        EntityDataModule.forRoot({}),
        StoreRouterConnectingModule.forRoot({
            stateKey: 'router',
            routerState: RouterState.Minimal
        })
    ],
    bootstrap: [AppComponent]
>>>>>>> 0579beb8
})
export class AppModule {
}<|MERGE_RESOLUTION|>--- conflicted
+++ resolved
@@ -23,11 +23,6 @@
 import {metaReducers, reducers} from './reducers';
 import {AuthGuard} from './auth/auth.guard';
 import {EntityDataModule} from '@ngrx/data';
-<<<<<<< HEAD
-import {reducers} from './reducers/reducers';
-import {MatProgressSpinnerModule} from '@angular/material';
-=======
->>>>>>> 0579beb8
 
 
 const routes: Routes = [
@@ -44,43 +39,6 @@
 
 
 @NgModule({
-<<<<<<< HEAD
-  declarations: [
-    AppComponent
-  ],
-  imports: [
-    BrowserModule,
-    BrowserAnimationsModule,
-    RouterModule.forRoot(routes),
-    HttpClientModule,
-    MatMenuModule,
-    MatIconModule,
-    MatSidenavModule,
-    MatProgressSpinnerModule,
-    MatListModule,
-    MatToolbarModule,
-    AuthModule.forRoot(),
-    StoreModule.forRoot(reducers, {
-      runtimeChecks: {
-        strictStateImmutability: true,
-        strictActionImmutability: true,
-        strictActionSerializability: true,
-        strictStateSerializability: true
-      }
-    }),
-    StoreDevtoolsModule.instrument({
-      maxAge: 25,
-      logOnly: environment.production,
-    }),
-    EffectsModule.forRoot([]),
-    StoreRouterConnectingModule.forRoot({
-      stateKey: 'router',
-      routerState: RouterState.Minimal,
-    }),
-    EntityDataModule.forRoot({})
-  ],
-  bootstrap: [AppComponent]
-=======
     declarations: [
         AppComponent
     ],
@@ -114,7 +72,6 @@
         })
     ],
     bootstrap: [AppComponent]
->>>>>>> 0579beb8
 })
 export class AppModule {
 }