import {Component, OnInit} from '@angular/core';
import {select, Store} from '@ngrx/store';
import {Observable} from 'rxjs';
import {distinctUntilChanged, map} from 'rxjs/operators';
import {NavigationCancel, NavigationEnd, NavigationError, NavigationStart, Router} from '@angular/router';
import {AppState} from './reducers';
import {isLoggedIn, isLoggedOut} from './auth/auth.selectors';
<<<<<<< HEAD
import {NavigationCancel, NavigationEnd, NavigationError, NavigationStart, Router} from '@angular/router';
import {logout} from './auth/auth.actions';
import {AppState} from './reducers/reducers';
=======
import {login, logout} from './auth/auth.actions';
>>>>>>> 0579beb8

@Component({
    selector: 'app-root',
    templateUrl: './app.component.html',
    styleUrls: ['./app.component.css']
})
export class AppComponent implements OnInit {

    loading = true;

    isLoggedIn$: Observable<boolean>;

    isLoggedOut$: Observable<boolean>;

<<<<<<< HEAD
    loading = true;

    constructor(private store: Store<AppState>, private router: Router) {
=======
    constructor(private router: Router,
                private store: Store<AppState>) {
>>>>>>> 0579beb8

    }

    ngOnInit() {

<<<<<<< HEAD
      this.router.events.subscribe(event  => {
        switch (true) {
          case event instanceof NavigationStart: {
            this.loading = true;
            break;
          }

          case event instanceof NavigationEnd:
          case event instanceof NavigationCancel:
          case event instanceof NavigationError: {
            this.loading = false;
            break;
          }
          default: {
            break;
          }
        }
      });

      this.isLoggedIn$ = this.store
        .pipe(
          select(isLoggedIn)
        );
=======
        const userProfile = localStorage.getItem("user");

        if (userProfile) {
            this.store.dispatch(login({user: JSON.parse(userProfile)}));
        }

        this.router.events.subscribe(event => {
            switch (true) {
                case event instanceof NavigationStart: {
                    this.loading = true;
                    break;
                }
>>>>>>> 0579beb8

                case event instanceof NavigationEnd:
                case event instanceof NavigationCancel:
                case event instanceof NavigationError: {
                    this.loading = false;
                    break;
                }
                default: {
                    break;
                }
            }
        });

        this.isLoggedIn$ = this.store
            .pipe(
                select(isLoggedIn)
            );

        this.isLoggedOut$ = this.store
            .pipe(
                select(isLoggedOut)
            );

    }

    logout() {

        this.store.dispatch(logout());

    }

}<|MERGE_RESOLUTION|>--- conflicted
+++ resolved
@@ -5,13 +5,7 @@
 import {NavigationCancel, NavigationEnd, NavigationError, NavigationStart, Router} from '@angular/router';
 import {AppState} from './reducers';
 import {isLoggedIn, isLoggedOut} from './auth/auth.selectors';
-<<<<<<< HEAD
-import {NavigationCancel, NavigationEnd, NavigationError, NavigationStart, Router} from '@angular/router';
-import {logout} from './auth/auth.actions';
-import {AppState} from './reducers/reducers';
-=======
 import {login, logout} from './auth/auth.actions';
->>>>>>> 0579beb8
 
 @Component({
     selector: 'app-root',
@@ -26,44 +20,13 @@
 
     isLoggedOut$: Observable<boolean>;
 
-<<<<<<< HEAD
-    loading = true;
-
-    constructor(private store: Store<AppState>, private router: Router) {
-=======
     constructor(private router: Router,
                 private store: Store<AppState>) {
->>>>>>> 0579beb8
 
     }
 
     ngOnInit() {
 
-<<<<<<< HEAD
-      this.router.events.subscribe(event  => {
-        switch (true) {
-          case event instanceof NavigationStart: {
-            this.loading = true;
-            break;
-          }
-
-          case event instanceof NavigationEnd:
-          case event instanceof NavigationCancel:
-          case event instanceof NavigationError: {
-            this.loading = false;
-            break;
-          }
-          default: {
-            break;
-          }
-        }
-      });
-
-      this.isLoggedIn$ = this.store
-        .pipe(
-          select(isLoggedIn)
-        );
-=======
         const userProfile = localStorage.getItem("user");
 
         if (userProfile) {
@@ -76,7 +39,6 @@
                     this.loading = true;
                     break;
                 }
->>>>>>> 0579beb8
 
                 case event instanceof NavigationEnd:
                 case event instanceof NavigationCancel:
