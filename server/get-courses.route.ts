

import {Request, Response} from 'express';
import {COURSES} from "./db-data";



export function getAllCourses(req: Request, res: Response) {

    console.log("Retrieving courses data ...");

    setTimeout(() => {

      res.status(200).json({payload:Object.values(COURSES)});

    }, 1000);
<<<<<<< HEAD
=======


>>>>>>> 0579beb8

}


export function getCourseByUrl(req: Request, res: Response) {

    const courseUrl = req.params["courseUrl"];

    const courses:any = Object.values(COURSES);

    const course = courses.find(course => course.url == courseUrl);

    setTimeout(() => {

      res.status(200).json(course);

    }, 1000);


}<|MERGE_RESOLUTION|>--- conflicted
+++ resolved
@@ -14,11 +14,8 @@
       res.status(200).json({payload:Object.values(COURSES)});
 
     }, 1000);
-<<<<<<< HEAD
-=======
 
 
->>>>>>> 0579beb8
 
 }
 
